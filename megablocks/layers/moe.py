--- conflicted
+++ resolved
@@ -387,50 +387,14 @@
         return x, tokens_per_expert.flatten()
 
     def forward(self, x):
+        x = common.cast_if_autocast_enabled(x)
         sl, bs, hs = x.size()
 
         # Compute the expert scores and assignments.
         scores, expert_weights, top_experts = self.router(x)
 
-<<<<<<< HEAD
         # Compute the experts.
         x, tokens_per_expert = self.forward_fn(
             x, expert_weights, top_experts)
-=======
-        # guarentee routing is done with amp precision
-        x = common.cast_if_autocast_enabled(x)
-
-        # Simplified code-path for the common case of top_k == 1.
-        if self.args.moe_top_k == 1:
-            x, tokens_per_expert = self.forward_fn(x, top_experts)
-            x = x * expert_weights.view(-1, 1)
-            save_load_balancing_loss((tokens_per_expert, scores))
-            return x.view(sl, bs, hs), self.bias
-
-        # Chunk the routing/weight data for each 'k'.
-        top_experts = top_experts.chunk(self.args.moe_top_k, dim=-1)
-        expert_weights = expert_weights.chunk(self.args.moe_top_k, dim=-1)
-
-        # Compute the FFN layers for each 'k'.
-        x, tokens_per_expert = zip(*[
-            self.forward_fn(x, routing.squeeze())
-            for routing in top_experts
-        ])
-
-        # Weight and combine the expert outputs.
-        #
-        # TODO(tgale): We should fused this to save memory and
-        # bandwidth. We can likely fuse the scale + add for top-k
-        # routing.
-        #
-        # Sum the token counts for each expert.
-        x = sum([
-            out * weight.view(-1, 1)
-            for (out, weight) in zip(x, expert_weights)
-        ])
-        tokens_per_expert = sum(tokens_per_expert)
-
-        # Save the matrices needed for load balancing loss computation.
->>>>>>> 876841e6
         save_load_balancing_loss((tokens_per_expert, scores))
         return x.view(sl, bs, hs), self.bias